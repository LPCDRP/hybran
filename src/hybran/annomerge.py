--- conflicted
+++ resolved
@@ -945,33 +945,16 @@
         #If the original alignment was really far off, and we found a downstream start/upstream stop
         #simply by chance from the addition of extra padding, we should just leave the gene alone.
         if feature_start > feature_end:
-<<<<<<< HEAD
             feature_start = og_feature_start
             feature_end = og_feature_end
             logger.warning(f"Attempted to correct {feature.qualifiers['gene'][0]} with invalid coordinates. Restoring original positions.")
         feature.location = FeatureLocation(
             int(feature_start),
             int(feature_end),
-            strand=feature.strand
+            strand=feature.strand,
+            ref=og_feature_loc_ref,
         )
-        feature_seq = feature.extract(record_sequence)
-=======
-            feature.location = FeatureLocation(
-                int(og_feature_start),
-                int(og_feature_end),
-                strand=feature.strand,
-                ref=og_feature_loc_ref,
-            )
-            logger.warning(f"Attempted to correct {feature.qualifiers['gene'][0]} with invalid coordinates. Restoring original positions.")
-        else:
-            feature.location = FeatureLocation(
-                int(feature_start),
-                int(feature_end),
-                strand=feature.strand,
-                ref=og_feature_loc_ref,
-            )
         feature_seq = feature.extract()
->>>>>>> 7d4774a2
 
         if i == 1:
             continue
@@ -1793,31 +1776,6 @@
         ratt_contig_features_dict = generate_feature_dictionary(ratt_contig_features)
         abinit_features_postprocessed = generate_feature_dictionary(prokka_contig_features)
 
-<<<<<<< HEAD
-                    liftover_annotation(
-                        feature,
-                        ref_annotation[key_ref_gene(ref_id, ref_gene)],
-                        inference=':'.join([
-                            f"similar to AA sequence",
-                            ref_id,
-                            ref_ltag,
-                            ref_gene,
-                            "blastp",
-                        ])
-                    )
-                    abinit_blast_results[feature.qualifiers['locus_tag'][0]] = blast_hits[ref_gene]
-                # Don't keep gene name assignments from Prokka. They can sometimes be based on
-                # poor sequence similarity and partial matches (despite its --coverage option).
-                # Keeping them is risky for propagation of the name during clustering.
-                elif 'gene' in feature.qualifiers.keys():
-                    designator.append_qualifier(
-                        feature.qualifiers, 'gene_synonym',
-                        feature.qualifiers['gene'][0],
-                    )
-                    feature.qualifiers.pop('gene', None)
-                # We save all the blast hits at this point in case coordinates were corrected and the hits changed
-                abinit_blast_results_complete[feature.qualifiers['locus_tag'][0]] = blast_hits
-=======
         # Check for in-frame conflicts/duplicates
         logger.info(f"{seqname}: Checking for in-frame overlaps between RATT and ab initio gene annotations")
         unique_abinit_features, inframe_conflicts, abinit_duplicates = find_inframe_overlaps(
@@ -1828,7 +1786,6 @@
         logger.debug(f"{seqname}: {len(abinit_duplicates)} ab initio ORFs identical to RATT's")
         logger.debug(f"{seqname}: {len(inframe_conflicts)} ab initio ORFs conflicting in-frame with RATT's")
         logger.debug(f'{seqname}: {len(unique_abinit_features)} total ab initio ORFs remain in consideration')
->>>>>>> 7d4774a2
 
 
         intergenic_positions, ratt_pre_intergene, ratt_post_intergene = get_interregions(
