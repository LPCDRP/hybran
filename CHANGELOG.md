# Release Notes

## Development

<<<<<<< HEAD
### Enhancements
* New subcommand `hybran standardize` to remove generic gene names in the final annotations.
  The `--dedupe-references` option is now removed, being made a core part of the pipeline since the generic names that it introduces to collapse reference paralogs can be undone by `hybran standardize` if desired afterwards.
=======
## [Version 1.6.1](https://gitlab.com/LPCDRP/hybran/-/tags/1.6.1)

### Bugs fixed
* Fixed scenario where hybran crashes when coordinate correction matches to an adjacent locus and attempts correction (#61).
* Added a temporary measure to inclusion criteria to penalize CDSs lacking stop codons (inadequately postprocessed) (#60).
>>>>>>> 34cdcd73

## [Version 1.6](https://gitlab.com/LPCDRP/hybran/-/tags/1.6)

### Enhancements
* Massive streamlining of the pipeline. Reworked components into new subsystems:
  - `pseudoscan`: identification of anomalous copies of reference genes using new criteria independent of alignment coverage. (#50, #56, and #59)
  - `fissionfuser` (formerly `process_split_genes()`): improved detection and combining of gene fragments (that ab initio annotations tend to produce) into a single record.
  - `fusionfisher`: detection of gene fusion events and putative misannotations.
  - `thunderdome`: more aggressive conflict resolution between RATT and ab initio annotations.
* Output GFF files no longer include the genome sequence.

### Bugs fixed
* Fixed handling of conflicting annotations that are differently named (#57).
* Reimplemented coordinate correction and applied to ab initio ORFs as part of `pseudoscan`.
  This resolves many instances of false `pseudo` CDSs ab initio that were due simply to
  incorrect start coordinate predictions spuriously shortening the genes.
* Fixed handling of compound intervals in reference annotations (#46, #47)
* Resolved issues involving reference annotations with multiple contigs/chromosomes (#48)
* Fixed issue with some gene name assignments being dropped later in the pipeline due to some obsolete code (#43).
* More comprehensive tracking of RATT/ab initio overlaps and conflicts (#49).
* Checking in-frame overlaps with pseudo ORFs containing internal stop codons
* Revamped postprocessing of RATT-introduced compound intervals (#44, #45)
* Updated inclusion criteria for special handling of pseudo ORFs (#42)

## [Version 1.5.2](https://gitlab.com/LPCDRP/hybran/-/tags/1.5.2)

### Bugs fixed
* Made a consistent non-CDS policy for RATT: Take everything except rRNA and tRNA (#22)
* Clarified some rejection reasons for RATT/ab initio features.
* Fixed representation of blast results for CDSs when there aren't any hits
* Fixed issue with RATT handoff if sample/contig names contain `.` or `|`.
* Fixed issue with logging merged genes.

## [Version 1.5.1](https://gitlab.com/LPCDRP/hybran/-/tags/1.5.1)

### Bugs fixed
* Fixed newly introduced issue with rejecting RATT annotations.

### Housekeeping
* Removed some unused code.

## [Version 1.5](https://gitlab.com/LPCDRP/hybran/-/tags/1.5)

### Bugs fixed
* Prevented overlapping RATT-transferred annotations from automatically being handled as conflicts, leading one of the two to be discarded (#39)
* Corrected distinguishing of ab initio vs reference-transferred annotation in final conflict resolution step (#38)
* Added logging of some missed cases of annotation rejections (for {ratt,prokka}_unused.tsv)
* Fixed the reference gene <=> locus_tag mapping dictionaries used in annomerge (#41)
* Made sure to track and process all ab initio annotations that overlap RATT-transferred CDSs (#40).
* Fixed handling of multi-fasta inputs (#35)

### Enhancements
* Streamlined Prokka workflow (#33)
* Parallelized BLASTing to reference genes in annomerge.
* Set sequence names in the output annotation files.

### Housekeeping
* Added exit status checks so pipeline fails as early as possible when things go wrong.
* Switched default evalue to Prokka's current setting of 1e-9 (was 1e-6)
* Slightly streamlined the RATT / Prokka comparison workflow
* Added more unit tests

## [Version 1.4.1](https://gitlab.com/LPCDRP/hybran/-/tags/1.4.1)

### Bugs fixed
* Genes split into multiple adjacent fragments used to have a single /gene record but multiple CDS records with the same locus tag.
  For INSDC compliance, they now only have a single CDS record as well.
* Removed /translation fields for /pseudo CDSs.

## [Version 1.4](https://gitlab.com/LPCDRP/hybran/-/tags/1.4)

### Enhancements
* Generalized for any prokaryote.
    - Genetic code and taxonomy ID detected from reference annotation.
      RATT configuration is now automatically generated based on the
      detected genetic code, so a configuration file is no longer bundled.
    - Now using "ORF" prefix for generic genes rather than "MTB" by default.
      Option `--orf-prefix` added for customizability.
* Removed checking for dnaA as the first gene at the first base position.
* Made eggNOG-mapper step optional.
* Gene fragments are now identified using the corresponding reference gene names, but are distinguished with a /pseudo tag.
* RATT and (some) Prokka options are now under user control.

### Bugs fixed
* Account for translationless CDSs that are labeled with the 'pseudo' qualifier instead of 'pseudogene'
* Allow input fasta files with alternative standard extensions.
* Fixed handling of reference annotations that may not have /gene qualifiers for all annotations.
* Fixed handling of input genome when it's the same as the reference.
* Set proper field from which to draw eggNOG-mapper annotations.
* Uniform locus tags are now assigned for every sample.
* Better identification of reference and unnamed genes in processing of clusters.

## [Version 1.3.1](https://gitlab.com/LPCDRP/hybran/-/tags/1.3.1)

### Enhancements
* Hybran version now recorded in the genbank annotation header.

### Bugs fixed
* Updated the Prokka reference proteome generation format to enable Prokka to set gene names and product fields rather than leaving it to the final clustering step.
* Fixed installation location of resource file.

## [Version 1.3.0](https://gitlab.com/LPCDRP/hybran/-/tags/1.3.0)

### Enhancements
* Added `--dedupe-references` option to assign a single generic gene name to duplicate genes in the provided reference annotations.
* Sequence identity and alignment coverage thresholds are no longer applied to RATT-transferred annotations by default. (#28)
  The original behavior can be restored by passing the new `--filter-ratt` option.
* reference annotations can now be passed as individual file names or file of file names, in addition to a directory name (#21)

### Bugs fixed
* eggnog-mapper step no longer gets skipped (#23)
* alignment query coverage threshold is now applied directly in Prokka (#24)
* Dropped criterion of excluding hypothetical genes from Prokka-no-reference (#30)
* Fixed calculation of query and reference alignment coverage (#27).
* Corrected selection of top blastp hits for the one-to-one and one-to-many searches.
  When there were multiple hits in these cases, only the last one output by BLAST was being retained, which actually corresponds to the worst hit (by e-value).
  We now retain only the first hit.


## [Version 1.2.0](https://gitlab.com/LPCDRP/hybran/-/tags/1.2.0)

### Enhancements
* Add thorough logging of gene annotations merged, rejected, and newly-named. (#19)
* Better tolerance of directory name inputs (#18)
* New option `-c`/`--coverage-threshold` for tuning gene matching.
  The sequence identity threshold is now taken through `-i`/`--identity-threshold`.
* Incorporate a RATT configuration file for using codons from translation table 11 (#17)

### Bugs fixed
- use provided identity/coverage thresholds for all instances of
BLAST, CD-HIT (#10)
- ensure that the final gff output file gets updated (#15)
- (#14)


## [Version 1.1.1](https://gitlab.com/LPCDRP/hybran/-/tags/1.1.1)
* Fixed issue with writing of merged_genes.gbk that sometimes
  caused hybran to crash during a run.


## [Version 1.1.0](https://gitlab.com/LPCDRP/hybran/-/tags/1.1.0)

* Renamed to Hybran
* Migrated to Python 3
* Removed limitation of 30 references
* Allowed sequence identity threshold to be user-defined
* Proper handling of temporary files
* Fixed issue preventing clustering step from running

## [Version 1.0](https://gitlab.com/LPCDRP/hybran/-/releases#v1.0)

Initial release of AnnoTUB<|MERGE_RESOLUTION|>--- conflicted
+++ resolved
@@ -2,17 +2,15 @@
 
 ## Development
 
-<<<<<<< HEAD
 ### Enhancements
 * New subcommand `hybran standardize` to remove generic gene names in the final annotations.
   The `--dedupe-references` option is now removed, being made a core part of the pipeline since the generic names that it introduces to collapse reference paralogs can be undone by `hybran standardize` if desired afterwards.
-=======
+
 ## [Version 1.6.1](https://gitlab.com/LPCDRP/hybran/-/tags/1.6.1)
 
 ### Bugs fixed
 * Fixed scenario where hybran crashes when coordinate correction matches to an adjacent locus and attempts correction (#61).
 * Added a temporary measure to inclusion criteria to penalize CDSs lacking stop codons (inadequately postprocessed) (#60).
->>>>>>> 34cdcd73
 
 ## [Version 1.6](https://gitlab.com/LPCDRP/hybran/-/tags/1.6)
 
