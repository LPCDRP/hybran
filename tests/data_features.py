--- conflicted
+++ resolved
@@ -43,14 +43,11 @@
             type='CDS',
             qualifiers={'locus_tag':['Rv1718'],'gene':['Rv1718']}
         ),
-<<<<<<< HEAD
         'Rv1945': SeqFeature(
             FeatureLocation(2195988, 2197353, strand=1),
             type='CDS',
             qualifiers={'locus_tag':['Rv1945'],'gene':['Rv1945']}
         ),
-=======
->>>>>>> cdb0e414
         'Rv1877': SeqFeature(
             FeatureLocation(2125903, 2127967, strand=1),
             type='CDS',
@@ -61,14 +58,11 @@
             type='CDS',
             qualifiers={'locus_tag':['Rv2027c'],'gene':['dosT']}
         ),
-<<<<<<< HEAD
         'Rv2180c': SeqFeature(
             FeatureLocation(2442326, 2443214, strand=-1),
             type='CDS',
             qualifiers={'locus_tag':['Rv2180c'],'gene':['Rv2180c']}
         ),
-=======
->>>>>>> cdb0e414
         'PPE34': SeqFeature(
             FeatureLocation(2162931, 2167311, strand=-1),
             type='CDS',
@@ -84,14 +78,11 @@
             type='CDS',
             qualifiers={'locus_tag':['Rv3181c'],'gene':['Rv3181c']}
         ),
-<<<<<<< HEAD
         'ORF0004': SeqFeature(
             FeatureLocation(3891104, 3892091, strand=1),
             type='CDS',
             qualifiers={'locus_tag':['Rv3475'],'gene':['ORF0004']}
         ),
-=======
->>>>>>> cdb0e414
         'Rv3327': SeqFeature(
             FeatureLocation(3711748, 3713461, strand=1),
             type='CDS',
@@ -202,7 +193,6 @@
                 qualifiers={'locus_tag':['L_01557'],'gene':['Rv1453']}
                 ),
         },
-<<<<<<< HEAD
         'Rv1945': {
             'ratt': SeqFeature(
                 FeatureLocation(2186568, 2187933, strand=1),
@@ -231,8 +221,6 @@
                 qualifiers={'locus_tag':['Rv2180c'],'gene':['Rv2180c']}
                 ),
         },
-=======
->>>>>>> cdb0e414
         'Rv1877': {
             'ratt': SeqFeature(
                 FeatureLocation(2112334, 2114834, strand=1),
@@ -266,11 +254,7 @@
             'ratt': SeqFeature(
                 FeatureLocation(3707086, 3709176, strand=1),
                 type='CDS',
-<<<<<<< HEAD
-                qualifiers={'locus_tag':['Rv3327'], 'gene':['Rv3327']},
-=======
                 qualifiers={'locus_tag':['Rv3327'], 'gene':['Rv3327']}
->>>>>>> cdb0e414
             )
         },
         'PE_PGRS50': {
