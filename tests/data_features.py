from Bio.SeqFeature import SeqFeature, FeatureLocation, ExactPosition, CompoundLocation


ref_features = {
    'H37Rv': {
        'dnaA': SeqFeature(
            FeatureLocation(0, 1524, strand=1),
            type='CDS',
            qualifiers={'locus_tag':['Rv0001'],'gene':['dnaA']}
        ),
<<<<<<< HEAD
        'Rv0986': SeqFeature(
            FeatureLocation(1101802, 1102549, strand=1),
            type='CDS',
            qualifiers={'locus_tag':['Rv0986'],'gene':['Rv0986']}
=======
        'PPE38': SeqFeature(
            FeatureLocation(2632922, 2634098, strand=-1),
            type='CDS',
            qualifiers={'locus_tag':['Rv2352c'],'gene':['PPE38']}
>>>>>>> 01bbf399
        ),
        'rrf': SeqFeature(
            FeatureLocation(1476898, 1477013, strand=1),
            type='rRNA',
            qualifiers={'locus_tag':['MTB000021'],'gene':['rrf']}
        ),
        'Rv1453': SeqFeature(
            FeatureLocation(1638380, 1639646, strand=1),
            type='CDS',
            qualifiers={'locus_tag':['Rv1453'],'gene':['Rv1453']}
        ),
        'Rv1718': SeqFeature(
            FeatureLocation(1944808, 1945627, strand=1),
            type='CDS',
            qualifiers={'locus_tag':['Rv1718'],'gene':['Rv1718']}
        ),
        'dosT': SeqFeature(
            FeatureLocation(2272786, 2274508, strand=-1),
            type='CDS',
            qualifiers={'locus_tag':['Rv2027c'],'gene':['dosT']}
        ),
        'Rv3181c': SeqFeature(
            FeatureLocation(3549690,3550143 , strand=-1),
            type='CDS',
            qualifiers={'locus_tag':['Rv3181c'],'gene':['Rv3181c']}
        ),
        'Rv3777': SeqFeature(
            FeatureLocation(4222693, 4223680, strand=1),
            type='CDS',
            qualifiers={'locus_tag':['Rv3777'],'gene':['Rv3777']}
        ),
        'Rv3785': SeqFeature(
            FeatureLocation(4231319, 4232393, strand=1),
            type='CDS',
            qualifiers={'locus_tag':['Rv3785'],'gene':['Rv3785']}
        ),
    },
}

features = {
    '1-0006': {
        'dnaA': {
            'ratt': SeqFeature(
                FeatureLocation(0, 1524, strand=1),
                type='CDS',
                qualifiers={'locus_tag':['Rv0001'],'gene':['dnaA']}
            ),
            'abinit': SeqFeature(
                FeatureLocation(33, 1524, strand=1),
                type='CDS',
                qualifiers={'locus_tag':['L_00001'],'gene':['dnaA']}
            ),
        },
        'gyrB': {
            'abinit': SeqFeature(
                FeatureLocation(33, 1524, strand=1),
                type='CDS',
                qualifiers={'locus_tag':['L_00007'],'gene':['gyrB1']}
            ),
        },
        'PPE5': {
            'ratt': SeqFeature(
                FeatureLocation(366754, 373353, strand=-1),
                type='CDS',
                qualifiers={'locus_tag':['Rv0304c'],'gene':['PPE5']}
            ),
        },
        'PPE6': {
            'ratt': SeqFeature(
                FeatureLocation(366754, 376299, strand=-1),
                type='CDS',
                qualifiers={'locus_tag':['Rv0305c'],'gene':['PPE6']}
            ),
        },
        'PPE38': {
            'abinit': SeqFeature(
                FeatureLocation(2636045, 2637140, strand=-1),
                type='CDS',
                qualifiers={'locus_tag':['L_02521'],'gene':['PPE38']}
            ),
        },
        'Rv1453': {
            'ratt': SeqFeature(
                FeatureLocation(1642703, 1643969, strand=1),
                type='CDS',
                qualifiers={'locus_tag':['Rv1453'],'gene':['Rv1453']}
                ),
            'abinit': SeqFeature(
                FeatureLocation(1642670, 1643969, strand=1),
                type='CDS',
                qualifiers={'locus_tag':['L_01557'],'gene':['Rv1453']}
                ),
        },
        'Rv2879c': {
            'ratt': SeqFeature(
                FeatureLocation(3182302, 3183397, strand=-1),
                type='CDS',
                qualifiers={'locus_tag':['Rv2879c'],'gene':['Rv2879c']}
            )
        },
        'Rv2880c': {
            'ratt': SeqFeature(
                FeatureLocation(3182302, 3183397, strand=-1),
                type='CDS',
                qualifiers={'locus_tag':['Rv2880c'],'gene':['Rv2880c']}
            )
        },
        'Rv3181c': {
            'abinit': SeqFeature(
                FeatureLocation(3548089, 3548338, strand=-1),
                type='CDS',
                qualifiers={'locus_tag':['L_03370'],'gene':['Rv3181c'],
                            'pseudo':['']}
            )
        },
        'Rv3777': {
            'abinit': SeqFeature(
                FeatureLocation(4230776, 4231754, strand=1),
                type='CDS',
                qualifiers={'locus_tag':['L_04009'],'gene':['Rv3777']}
            )
        },
        'Rv3785': {
            'abinit': SeqFeature(
                FeatureLocation(4239976, 4240378, strand=1),
                type='CDS',
                qualifiers={'locus_tag':['L_04018'],'gene':['Rv3785']}
            )
        },
    },
    '1-0047': {
        'PE_PGRS54': {
            'abinit': SeqFeature(
                FeatureLocation(3959135, 3959759, strand=1),
                type='CDS',
                qualifiers={
                    'locus_tag':['L_03743'],
                    'translation':['MASEGGAGGQGGDGGDGGEGGGAGFGSGVAGAAGAGGNGGKGGDGGTGGTGGTNFAGGQGGAGGRGGAGGNGANGVGDNAAGGDGGNGGAGGLGGGGGTGGTNGNGGLGGGGGNGGAGGAGGTPTGSGTEGTGGDGGDAGAGGNGGSATGVGNGGNGGDGGNGGDGGNGAPGGFGGGAGAGGLGGSGAGGGTDGDDGNGGSPGTDGS'],
                }
            ),
        },
    },
    '4-0041': {
        'rrf': {
            'ratt': SeqFeature(
                FeatureLocation(2935204, 2935319, strand=-1),
                type='rRNA',
                qualifiers={'locus_tag':['MTB000021'],'gene':['rrf']}
            ),
            'abinit': SeqFeature(
                FeatureLocation(2935204, 2935316, strand=-1),
                type='rRNA',
                qualifiers={'locus_tag':['L_02791']}
            ),
        },
        'Rv1718': {
            'ratt': SeqFeature(
                FeatureLocation(2476948, 2477773, strand=-1),
                type='CDS',
                qualifiers={'locus_tag':['Rv1718'],'gene':['Rv1718']}
            ),
            'abinit': SeqFeature(
                FeatureLocation(2476948, 2477767, strand=-1),
                type='CDS',
                qualifiers={'locus_tag':['L_02383'],'gene':['Rv1718']}
            ),
        },
    },
}

abinit_blast_results = {
    '1-0006': {
        'L_00001': {'iden': 99.8, 'qcov': 100.0, 'scov': 97.8},
        'L_01557': {'iden': 99.525, 'qcov': 97.454, 'scov': 100.0}, # Rv1453
    },
    '4-0041': {
        'L_02383': {'iden': 100.0, 'qcov': 100.0, 'scov': 100.0},
    },
}

ratt_blast_results = {
    '1-0006': {
        'Rv0001': {'iden': 99.8, 'qcov': 100.0, 'scov': 100.0},
        'Rv1453': {'iden': 99.525, 'qcov': 100.0, 'scov': 100.0},
    },
    '4-0041': {
        'Rv1718': {'iden': 100.0, 'qcov': 99.270, 'scov': 100.0},
    },
}<|MERGE_RESOLUTION|>--- conflicted
+++ resolved
@@ -8,17 +8,15 @@
             type='CDS',
             qualifiers={'locus_tag':['Rv0001'],'gene':['dnaA']}
         ),
-<<<<<<< HEAD
+        'PPE38': SeqFeature(
+            FeatureLocation(2632922, 2634098, strand=-1),
+            type='CDS',
+            qualifiers={'locus_tag':['Rv2352c'],'gene':['PPE38']}
+        ),
         'Rv0986': SeqFeature(
             FeatureLocation(1101802, 1102549, strand=1),
             type='CDS',
             qualifiers={'locus_tag':['Rv0986'],'gene':['Rv0986']}
-=======
-        'PPE38': SeqFeature(
-            FeatureLocation(2632922, 2634098, strand=-1),
-            type='CDS',
-            qualifiers={'locus_tag':['Rv2352c'],'gene':['PPE38']}
->>>>>>> 01bbf399
         ),
         'rrf': SeqFeature(
             FeatureLocation(1476898, 1477013, strand=1),
