--- conflicted
+++ resolved
@@ -58,17 +58,15 @@
             type='CDS',
             qualifiers={'locus_tag':['Rv3181c'],'gene':['Rv3181c']}
         ),
-<<<<<<< HEAD
         'Rv3327': SeqFeature(
             FeatureLocation(3711748, 3713461, strand=1),
             type='CDS',
             qualifiers={'locus_tag':['Rv3327'],'gene':['Rv3327']}
-=======
+        ),
         'PE_PGRS50': SeqFeature(
             FeatureLocation(3738157, 3742774, strand=-1),
             type='CDS',
             qualifiers={'locus_tag':['Rv3345c'],'gene':['PE_PGRS50']}
->>>>>>> b96b539c
         ),
         'Rv3777': SeqFeature(
             FeatureLocation(4222693, 4223680, strand=1),
@@ -173,19 +171,18 @@
                             'pseudo':['']}
             )
         },
-<<<<<<< HEAD
         'Rv3327': {
             'ratt': SeqFeature(
                 FeatureLocation(3707086, 3709176, strand=1),
                 type='CDS',
-                qualifiers={'locus_tag':['Rv3327'], 'gene':['Rv3327']},
-=======
+                qualifiers={'locus_tag':['Rv3327'], 'gene':['Rv3327']}
+            )
+        }
         'PE_PGRS50': {
             'ratt_raw': SeqFeature(
                 FeatureLocation(3741108, 3746955, strand=-1),
                 type='CDS',
                 qualifiers={'locus_tag':['Rv3345c'],'gene':['PE_PGRS50']}
->>>>>>> b96b539c
             )
         },
         'Rv3777': {
